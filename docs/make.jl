--- conflicted
+++ resolved
@@ -28,12 +28,7 @@
 
 replace_silly_warning(content) = replace(content, r"┌ Warning:.*\s+└ @ JLD2 ~/\.julia/packages/JLD2/.*/reconstructing_datatypes\.jl.*\n" => "")
 
-<<<<<<< HEAD
-#=
-for example in examples
-=======
 for example in example_scripts
->>>>>>> 888a107a
     example_filepath = joinpath(EXAMPLES_DIR, example)
 
     withenv("JULIA_DEBUG" => "Literate") do
@@ -73,18 +68,14 @@
     create_parameter_file!(model, model_names[idx], "$OUTPUT_DIR/$(model_names[idx])_parameters.md")
 end
 
-<<<<<<< HEAD
 parameter_pages = ["$name" => "generated/$(name)_parameters.md" for name in model_names]
 
-example_pages = []#=[
+example_pages = [
     "Simple column model" => "generated/column.md",
     "Data forced column model" => "generated/data_forced.md",
     "Model with particles (kelp) interacting with the biogeochemistry" => "generated/kelp.md",
     "Box model" => "generated/box.md",
-    "Baroclinic instability" => "generated/eady.md"]=#
-=======
-example_pages = [ title => "generated/$(filename).md" for (title, filename) in examples ]
->>>>>>> 888a107a
+    "Baroclinic instability" => "generated/eady.md"]
 
 bgc_pages = [
     "Overview" => "model_components/biogeochemical/index.md",
@@ -114,15 +105,6 @@
     "Positivity preservation" => "numerical_implementation/positivity-preservation.md"
 ]
 
-<<<<<<< HEAD
-=======
-param_pages = [
-    "Overview" => "appendix/params/index.md",
-    "LOBSTER" => "appendix/params/LOBSTER.md",
-    "SLatissima" => "appendix/params/SLatissima.md"
-]
-
->>>>>>> 888a107a
 appendix_pages = [
     "Library" => "appendix/library.md",
     "Function index" => "appendix/function_index.md",
