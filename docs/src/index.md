# *Ocean* *Bio*geochemical *M*odelling *E*nvironment - OceanBioME

```@meta
CurrentModule = OceanBioME
DocTestSetup = quote
    using OceanBioME
end
```

OceanBioME.jl is a flexible and friendly ocean biogeochemical modelling environment. It is highly modular and is designed to make it easy to implement and use a varitey of biogeochemical and physical models. OceanBioME is built to be coupled with physics models from [Oceananigans.jl](https://github.com/CliMA/Oceananigans.jl) allowing simulations across a wide range of spatial scales ranging from a global hydrostatic free surface model to nonhydrostatic large-eddy simulations. OceanBioME was designed specifically for ocean CDR appplications. Notably, it includes active particles which allow individual-based models to be seamlessly coupled with the flow physics, ecosystem models, and carbonate chemistry.

OceanBioME.jl is supported through grants from the [Center for Climate Repair at Cambridge](https://www.climaterepair.cam.ac.uk/) and the [Gordon and Betty Moore Foundation](https://www.moore.org/). 

OceanBioME.jl currently provides a core of several biogeochemical models (NPZD and [LOBSTER](https://doi.org/10.1029/2004JC002588), a medium complexity model, and [PISCES](https://doi.org/10.5194/gmd-8-2465-2015) in an early stage of testing), air-sea gas exchange models to provide appropriate top boundary conditions, and sediment models for the benthic boundary (under development).

OceanBioME includes a framework for integrating the growth of biological/active Lagrangian particles which move around and can interact with the (Eulerian) tracer fields - for example, consuming nutrients and carbon dioxide while releasing dissolved organic material. A growth model for sugar kelp is currently implemented using active particles, and this model can be used in a variety of dynamical scenarios including free-floating or bottom-attached particles.

## Installation:

First, [download and install Julia](https://julialang.org/downloads/)

From the Julia prompt (REPL), type:
```julia
julia> using Pkg
julia> Pkg.add("OceanBioME")
```

## Running your first model
As a simple example lets run a Nutrient-Phytoplankton-Zooplankton-Detritus (NPZD) model in a two-dimensional simulation of a buoyancy front:
```julia
using OceanBioME, Oceananigans
using Oceananigans.Units

grid = RectilinearGrid(CPU(), size=(256, 32), extent=(500, 100), topology=(Bounded, Flat, Bounded))

biogeochemistry = NutrientPhytoplanktonZooplanktonDetritus(; grid, open_bottom=true)

model = NonhydrostaticModel(; grid, biogeochemistry, buoyancy=BuoyancyTracer(), tracers=:b, advection=WENO(; grid), closure = AnisotropicMinimumDissipation())

bᵢ(x, y, z) = ifelse(x < 250, 1e-4, 1e-3)

set!(model, b = bᵢ, N = 5.0, P = 0.1, Z = 0.1, T = 18.0)

simulation = Simulation(model; Δt=1.0, stop_time=3hours)

wizard = TimeStepWizard(cfl=0.3, max_change=1.5)

<<<<<<< HEAD
simulation.callbacks[:wizard] = Callback(wizard, IterationInterval(1))
=======
OceanBioME is a [registered Julia package](https://julialang.org/packages/). So to install it,
>>>>>>> 3b4c54a7

simulation.output_writers[:tracers] = JLD2OutputWriter(model, model.tracers, filename = "buoyancy_front.jld2", schedule = TimeInterval(1minute), overwrite_existing=true)

run!(simulation)
```

<details>
<summary>We can then visualise this:</summary>

```julia
using CairoMakie
b = FieldTimeSeries("buoyancy_front.jld2", "b")
P = FieldTimeSeries("buoyancy_front.jld2", "P")

n = Observable(1)

b_lims = (minimum(b), maximum(b))
P_lims = (minimum(P), maximum(P))

b_plt = @lift b[1:grid.Nx, 1, 1:grid.Nz, $n]
P_plt = @lift P[1:grid.Nx, 1, 1:grid.Nz, $n]

fig = Figure(resolution = (1600, 160 * 4))

supertitle = Label(fig[0, :], "t = 0.0")

ax1 = Axis(fig[1, 1], xlabel = "x (m)", ylabel = "z (m)", title = "Buouyancy pertubation (m / s)", width = 1400)
ax2 = Axis(fig[2, 1], xlabel = "x (m)", ylabel = "z (m)", title = "Phytoplankton concentration (mmol N / m³)", width = 1400)

hm1 = heatmap!(ax1, xnodes(Center, grid)[1:grid.Nx], znodes(Center, grid)[1:grid.Nz], b_plt, colorrange = b_lims, colormap = :batlow, interpolate=true)
hm2 = heatmap!(ax2, xnodes(Center, grid)[1:grid.Nx], znodes(Center, grid)[1:grid.Nz], P_plt, colorrange = P_lims, colormap = Reverse(:bamako), interpolate=true)

Colorbar(fig[1, 2], hm1)
Colorbar(fig[2, 2], hm2)

record(fig, "buoyancy_front.gif", 1:length(b.times)) do i
    n[] = i
    msg = string("Plotting frame ", i, " of ", length(b.times))
    print(msg * " \r")
    supertitle.text = "t=$(prettytime(b.times[i]))"
end
```
</details>

![buoyancy_front](https://user-images.githubusercontent.com/26657828/226373754-42c5c9ed-d7fc-450a-8346-a497a40fe0e2.gif)

In this example `OceanBioME` is providing the `biogeochemistry` and the remainder is taken care of by `Oceanaigans`. For comprehensive documentation of the physics modelling see [Oceanaigans' Documentation](https://clima.github.io/OceananigansDocumentation/stable/), and for biogeochemistry and other features we provide read below.

## Places to find OceanBioME information

* This documentation, which provides
    * example scripts,
    * explanations of model implementation methods,
    * details of currently implimented models, and
    * a library documenting all user-facing objects and functions.
* [Discussions on the OceanBioME github](https://github.com/OceanBioME/OceanBioME.jl/discussions)
  
    If you've got a question or something to talk about, don't hesitate to [start a new discussion](https://github.com/OceanBioME/OceanBioME.jl/discussions/new?)!

* [Issues](https://github.com/OceanBioME/OceanBioME.jl//issues) and [pull requests](https://github.com/OceanBioME/OceanBioME.jl/pulls) also contain lots of information about problems we've found, solutions we're trying to implement, and ideas for the future.

## Getting in touch

Whether you need help getting started with OceanBioME, found a bug, want OceanBioME to be more expanded, or just want to chat about our project, you can:

* [Start a discussion](https://github.com/OceanBioME/OceanBioME.jl/discussions). 
* [Open an issue](https://github.com/OceanBioME/OceanBioME.jl/issues). Issues are best if you think the OceanBioME source code needs attention: a bug, a sign error, an important missing feature, or a typo in this documentation.

## Citing

If you use OceanBioME as part of your research, teaching, or other activities, we would be grateful if you could cite our work and mention OceanBioME by name, as well as citing and [acknowledging Oceananigans](https://clima.github.io/OceananigansDocumentation/stable/#Citing) as without them this package would not be possible.

We do not currently have a citation for OceanBioME so please reach out if you wish to cite it, and we will expedite the process of [making it citable](https://joss.theoj.org/about).<|MERGE_RESOLUTION|>--- conflicted
+++ resolved
@@ -15,11 +15,14 @@
 
 OceanBioME includes a framework for integrating the growth of biological/active Lagrangian particles which move around and can interact with the (Eulerian) tracer fields - for example, consuming nutrients and carbon dioxide while releasing dissolved organic material. A growth model for sugar kelp is currently implemented using active particles, and this model can be used in a variety of dynamical scenarios including free-floating or bottom-attached particles.
 
-## Installation:
+## Quick install
 
-First, [download and install Julia](https://julialang.org/downloads/)
+OceanBioME is a [registered Julia package](https://julialang.org/packages/). So to install it,
 
-From the Julia prompt (REPL), type:
+1. [Download Julia](https://julialang.org/downloads/).
+
+2. Launch Julia and type
+
 ```julia
 julia> using Pkg
 julia> Pkg.add("OceanBioME")
@@ -45,11 +48,7 @@
 
 wizard = TimeStepWizard(cfl=0.3, max_change=1.5)
 
-<<<<<<< HEAD
 simulation.callbacks[:wizard] = Callback(wizard, IterationInterval(1))
-=======
-OceanBioME is a [registered Julia package](https://julialang.org/packages/). So to install it,
->>>>>>> 3b4c54a7
 
 simulation.output_writers[:tracers] = JLD2OutputWriter(model, model.tracers, filename = "buoyancy_front.jld2", schedule = TimeInterval(1minute), overwrite_existing=true)
 
