--- conflicted
+++ resolved
@@ -121,12 +121,7 @@
 par_function(x, y, z, t) = PAR_extrap(z, mod(t, 364days))
 
 
-<<<<<<< HEAD
-t_background(x, y, z, t) = temperature_itp(mod(t, 364days)) .+ 273.15
-s_background(x, y, z, t) = salinity_itp(mod(t, 364days))
-=======
 bgc = Lobster.lobster(grid, params, (T=t_function, S=s_function, PAR=par_function))
->>>>>>> 00d9c218
 
 #κₜ(x, y, z, t) = 1e-2*max(1-(z+50)^2/50^2,0)+1e-5;
 κₜ(x, y, z, t) = 1e-2*max(1-(z+mld_itp(mod(t,364days))/2)^2/(mld_itp(mod(t,364days))/2)^2,0)+1e-5;
@@ -135,22 +130,12 @@
 model = NonhydrostaticModel(advection = UpwindBiasedFifthOrder(),
                             timestepper = :RungeKutta3,
                             grid = grid,
-<<<<<<< HEAD
-                            tracers = (:b, :T, :S, :PAR, bgc.tracers...),
-                            background_fields = (T=t_background, S=s_background),
-                            coriolis = FPlane(f=1e-4),
-                            buoyancy = BuoyancyTracer(), 
-                            closure = ScalarDiffusivity(ν=κₜ, κ=κₜ), 
-                            forcing = merge((T=t_forcing, S=s_forcing, PAR=par_forcing), bgc.forcing),
-                            boundary_conditions = merge((u=u_bcs, b=buoyancy_bcs, T=t_bcs, S=s_bcs), bgc.boundary_conditions))
-=======
                             tracers = (:b, bgc.tracers...),
                             coriolis = FPlane(f=1e-4),
                             buoyancy = BuoyancyTracer(), 
                             closure = ScalarDiffusivity(ν=κₜ, κ=κₜ), 
                             forcing =  bgc.forcing,
                             boundary_conditions = merge((u=u_bcs, b=buoyancy_bcs), bgc.boundary_conditions))
->>>>>>> 00d9c218
 
 ## Random noise damped at top and bottom
 Ξ(z) = randn() * z / model.grid.Lz * (1 + z / model.grid.Lz) # noise
@@ -179,11 +164,6 @@
 
 simulation = Simulation(model, Δt=200, stop_time=duration)  #Δt=0.5*(Lz/Nz)^2/1e-2,
 
-<<<<<<< HEAD
-simulation.callbacks[:compute_par] = Callback(Lobster.update_par!, IterationInterval(1), merge(params, (surface_PAR=surface_PAR,)))
-
-=======
->>>>>>> 00d9c218
 ## Print a progress message
 progress_message(sim) = @printf("Iteration: %04d, time: %s, Δt: %s, wall time: %s\n",
                                 iteration(sim),
