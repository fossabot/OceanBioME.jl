--- conflicted
+++ resolved
@@ -60,11 +60,7 @@
 
 simulation = Simulation(model, Δt=10minutes, stop_time=100days) 
 
-<<<<<<< HEAD
-simulation.callbacks[:update_par] = Callback(Light.twoBands.update!, IterationInterval(1), merge(merge(params, Light.twoBands.defaults), (surface_PAR=PAR⁰,)));
-=======
 simulation.callbacks[:update_par] = Callback(Light.twoBands.update!, IterationInterval(1), merge(merge(params, Light.twoBands.defaults), (surface_PAR=PAR⁰,)), TimeStepCallsite());
->>>>>>> bb6c93a7
 
 progress_message(sim) = @printf("Iteration: %04d, time: %s, Δt: %s, wall time: %s\n",
                                                         iteration(sim),
