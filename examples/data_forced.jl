--- conflicted
+++ resolved
@@ -35,11 +35,7 @@
 )
 register(dd)
 filename = datadep"example_data/subpolar.nc"
-<<<<<<< HEAD
-time = ncread(filename, "time")
-=======
 times = ncread(filename, "time")
->>>>>>> bb6c93a7
 temp = ncread(filename, "temp")
 salinity = ncread(filename, "so")
 mld = ncread(filename, "mld")
@@ -84,11 +80,7 @@
                                                 boundary_conditions = bgc.boundary_conditions,
                                                 auxiliary_fields = (; PAR)
 )
-<<<<<<< HEAD
-set!(model, P=0.03, Z=0.03, D=0.0, DD=0.0, NO₃=11, NH₄=0.05, DOM=0.0, DIC=2200.0, ALK=2400.0)
-=======
 set!(model, P=0.03, Z=0.03, D=0.0, DD=0.0, Dᶜ=0.0, DDᶜ=0.0, NO₃=11, NH₄=0.05, DOM=0.0, DIC=2200.0, ALK=2400.0)
->>>>>>> bb6c93a7
 
 # ## Simulation
 # Next we setup the simulation along with some callbacks that:
@@ -99,11 +91,7 @@
 # - Adapt the timestep length to reduce the run time
 simulation = Simulation(model, Δt=1minutes, stop_time=100days) 
 
-<<<<<<< HEAD
-simulation.callbacks[:update_par] = Callback(Light.twoBands.update!, IterationInterval(1), merge(merge(params, Light.twoBands.defaults), (; surface_PAR)));
-=======
 simulation.callbacks[:update_par] = Callback(Light.twoBands.update!, IterationInterval(1), merge(merge(params, Light.twoBands.defaults), (; surface_PAR)), TimeStepCallsite());
->>>>>>> bb6c93a7
 
 progress_message(sim) = @printf("Iteration: %04d, time: %s, Δt: %s, wall time: %s\n",
                                                         iteration(sim),
@@ -115,10 +103,7 @@
 filename = "data_forced"
 simulation.output_writers[:profiles] = JLD2OutputWriter(model, merge(model.tracers, model.auxiliary_fields), filename = "$filename.jld2", schedule = TimeInterval(1day))
 simulation.callbacks[:neg] = Callback(scale_negative_tracers!; parameters=(conserved_group=(:NO₃, :NH₄, :P, :Z, :D, :DD, :DOM), warn=false))
-<<<<<<< HEAD
-=======
 simulation.callbacks[:timestep] = Callback(update_timestep!, IterationInterval(1), (c_forcing=0.5, c_adv=0.6, c_diff=0.6, w = 200/day, relaxation=0.75), TimeStepCallsite())
->>>>>>> bb6c93a7
 
 # ## Run!
 # Finally we run the simulation
@@ -132,11 +117,8 @@
 D = FieldTimeSeries("$filename.jld2", "D") 
 DD = FieldTimeSeries("$filename.jld2", "DD")
 DIC = FieldTimeSeries("$filename.jld2", "DIC")
-<<<<<<< HEAD
-=======
 Dᶜ = FieldTimeSeries("$filename.jld2", "Dᶜ")
 DDᶜ = FieldTimeSeries("$filename.jld2", "DDᶜ")
->>>>>>> bb6c93a7
 ALK = FieldTimeSeries("$filename.jld2", "ALK")
 
 x, y, z = nodes(P)
@@ -146,11 +128,7 @@
 carbon_export = zeros(size(P)[4])
 for (i, t) in enumerate(times)
     air_sea_CO₂_flux[i] = Boundaries.airseaflux(0.0, 0.0, t, DIC[1, 1, Nz, i], ALK[1, 1, Nz, i], t_function(1, 1, 0, t), s_function(1, 1, 0, t),  merge(Boundaries.defaults.airseaflux, (T=t_function, S=s_function, gas=:CO₂)))
-<<<<<<< HEAD
-    carbon_export[i] = (D[1, 1, end-20, i]*LOBSTER.D_sinking .+ DD[1, 1, end-20, i]*LOBSTER.DD_sinking).*LOBSTER.defaults.Rd_dom
-=======
     carbon_export[i] = (Dᶜ[1, 1, end-20, i]*LOBSTER.D_sinking .+ DDᶜ[1, 1, end-20, i]*LOBSTER.DD_sinking)
->>>>>>> bb6c93a7
 end
 
 using GLMakie
