--- conflicted
+++ resolved
@@ -35,27 +35,16 @@
 )
 register(dd)
 filename = datadep"example_data/subpolar.nc"
-<<<<<<< HEAD
-times = ncread(filename, "time")
-=======
 time = ncread(filename, "time")
->>>>>>> 5b0d67e1
 temp = ncread(filename, "temp")
 salinity = ncread(filename, "so")
 mld = ncread(filename, "mld")
 par = ncread(filename, "par")
 
-<<<<<<< HEAD
 temperature_itp = LinearInterpolation(times, temp) 
 salinity_itp = LinearInterpolation(times, salinity) 
 mld_itp = LinearInterpolation(times, mld) 
 PAR_itp = LinearInterpolation(times, par)
-=======
-temperature_itp = LinearInterpolation(time, temp) 
-salinity_itp = LinearInterpolation(time, salinity) 
-mld_itp = LinearInterpolation(time, mld) 
-PAR_itp = LinearInterpolation(time, par)
->>>>>>> 5b0d67e1
 
 t_function(x, y, z, t) = temperature_itp(mod(t, 364days))
 s_function(x, y, z, t) = salinity_itp(mod(t, 364days))
@@ -80,15 +69,7 @@
 # Here we instantiate the LOBSTER model with a surface flux of DIC (CO₂) which will return all of the information we then need to pass onto Oceananigans and set the initial conditions.
 # > We are being a bit picky about the Oceananigans model setup (e.g. specifying the advection scheme) as this gives the best simple results but you may find differently.
 dic_bc = Boundaries.airseasetup(:CO₂, forcings=(T=t_function, S=s_function))
-<<<<<<< HEAD
-
 bgc = Setup.Oceananigans(:LOBSTER, grid, params, optional_sets=(:carbonates, ), topboundaries=(DIC=dic_bc, ))
-
-=======
-
-bgc = Setup.Oceananigans(:LOBSTER, grid, params, optional_sets=(:carbonates, ), topboundaries=(DIC=dic_bc, ))
-
->>>>>>> 5b0d67e1
 model = NonhydrostaticModel(
                                                 advection = WENO(;grid),
                                                 timestepper = :RungeKutta3,
@@ -107,23 +88,7 @@
 # - Show the progress of the simulation
 # - Store the output
 # - Prevent the tracers from going negative from numerical error (see discussion of this in the [positivity preservation](@ref pos-preservation) implimentation page)
-<<<<<<< HEAD
 # - Adapt the timestep length to reduce the run time
-simulation = Simulation(model, Δt=1minutes, stop_time=100days) 
-
-simulation.callbacks[:update_par] = Callback(Light.twoBands.update!, IterationInterval(1), merge(merge(params, Light.twoBands.defaults), (; surface_PAR)));
-
-progress_message(sim) = @printf("Iteration: %04d, time: %s, Δt: %s, wall time: %s\n",
-                                                        iteration(sim),
-                                                        prettytime(sim),
-                                                        prettytime(sim.Δt),
-                                                        prettytime(sim.run_wall_time))                
-simulation.callbacks[:progress] = Callback(progress_message, IterationInterval(100))
-
-filename = "data_forced"
-simulation.output_writers[:profiles] = JLD2OutputWriter(model, merge(model.tracers, model.auxiliary_fields), filename = "$filename.jld2", schedule = TimeInterval(1day))
-simulation.callbacks[:neg] = Callback(scale_negative_tracers!; parameters=(conserved_group=(:NO₃, :NH₄, :P, :Z, :D, :DD, :DOM), warn=false))
-=======
 simulation = Simulation(model, Δt=1minutes, stop_time=100days) 
 
 simulation.callbacks[:update_par] = Callback(Light.twoBands.update!, IterationInterval(1), merge(merge(params, Light.twoBands.defaults), (; surface_PAR)));
@@ -143,15 +108,6 @@
 # Finally we run the simulation
 run!(simulation)
 
->>>>>>> 5b0d67e1
-
-# Now we can visulise the results with some post processing to diagnose the air-sea CO₂ flux
-
-<<<<<<< HEAD
-# ## Run!
-# Finally we run the simulation
-run!(simulation)
-
 # Now we can visulise the results with some post processing to diagnose the air-sea CO₂ flux
 
 P = FieldTimeSeries("$filename.jld2", "P")
@@ -159,12 +115,6 @@
 Z = FieldTimeSeries("$filename.jld2", "Z")
 D = FieldTimeSeries("$filename.jld2", "D") 
 DD = FieldTimeSeries("$filename.jld2", "DD")
-=======
-P = FieldTimeSeries("$filename.jld2", "P")
-NO₃ = FieldTimeSeries("$filename.jld2", "NO₃")
-Z = FieldTimeSeries("$filename.jld2", "Z")
-D = FieldTimeSeries("$filename.jld2", "D") .+ FieldTimeSeries("$filename.jld2", "DD")
->>>>>>> 5b0d67e1
 DIC = FieldTimeSeries("$filename.jld2", "DIC")
 ALK = FieldTimeSeries("$filename.jld2", "ALK")
 
@@ -172,26 +122,16 @@
 times = P.times
 
 air_sea_CO₂_flux = zeros(size(P)[4])
-<<<<<<< HEAD
 carbon_export = zeros(size(P)[4])
 for (i, t) in enumerate(times)
     air_sea_CO₂_flux[i] = Boundaries.airseaflux(0.0, 0.0, t, DIC[1, 1, Nz, i], ALK[1, 1, Nz, i], t_function(1, 1, 0, t), s_function(1, 1, 0, t),  merge(Boundaries.defaults.airseaflux, (T=t_function, S=s_function, gas=:CO₂)))
     carbon_export[i] = (D[1, 1, end-20, i]*LOBSTER.D_sinking .+ DD[1, 1, end-20, i]*LOBSTER.DD_sinking).*LOBSTER.defaults.Rd_dom
 end
 
-
-
-=======
-for (i, t) in enumerate(times)
-    air_sea_CO₂_flux[i] = Boundaries.airseaflux(0.0, 0.0, t, DIC[1, 1, Nz, i], ALK[1, 1, Nz, i], T, S,  merge(Boundaries.defaults.airseaflux, (T=forcings.T, S=forcings.S)))
-end
-
->>>>>>> 5b0d67e1
 using GLMakie
 f=Figure(backgroundcolor=RGBf(1, 1, 1), fontsize=30)
 
 axP = Axis(f[1, 1:2], ylabel="z (m)", xlabel="Time (days)", title="Phytoplankton concentration (mmol N/m³)")
-<<<<<<< HEAD
 hmP = GLMakie.heatmap!(times./days, float.(z[end-23:end]), float.(P[1, 1, end-23:end, 1:101])', interpolate=true, colormap=:batlow)
 cbP = Colorbar(f[1, 3], hmP)
 
@@ -213,23 +153,4 @@
 
 f[3, 5] = Legend(f, axfDIC, "", framevisible = false)
 
-save("examples/data_forced.png", f)
-=======
-hmP = GLMakie.heatmap!(times./days, z[35:50], P[1, 1, 35:50, 1:101]', interpolate=true, colormap=:batlow)
-cbP = Colorbar(f[1, 3], hmP)
-
-axNO₃ = Axis(f[1, 4:5], ylabel="z (m)", xlabel="Time (days)", title="Nitrate concentration (mmol N/m³)")
-hmNO₃ = GLMakie.heatmap!(times./days, z[35:50], NO₃[1, 1, 35:50, 1:101]', interpolate=true, colormap=:batlow)
-cbNO₃ = Colorbar(f[1, 6], hmNO₃)
-
-axZ = Axis(f[2, 1:2], ylabel="z (m)", xlabel="Time (days)", title="Zooplankton concentration (mmol N/m³)")
-hmZ = GLMakie.heatmap!(times./days, z[35:50], Z[1, 1, 35:50, 1:101]', interpolate=true, colormap=:batlow)
-cbZ = Colorbar(f[2, 3], hmZ)
-
-axD = Axis(f[2, 4:5], ylabel="z (m)", xlabel="Time (days)", title="Detritus concentration (mmol N/m³)")
-hmD = GLMakie.heatmap!(times./days, z[35:50], D[1, 1, 35:50, 1:101]', interpolate=true, colormap=:batlow)
-cbD = Colorbar(f[2, 6], hmD)
-
-axfDIC = Axis(f[3, 1:5], ylabel="z (m)", xlabel="Time (days)", title="Air-sea CO₂ flux", ylabel="Flux (gCO₂/m²/year)")
-hmfDIC = GLMakie.lines!(times./days, air_sea_CO₂_flux.*(12+16*2).*year)
->>>>>>> 5b0d67e1
+save("examples/data_forced.png", f)