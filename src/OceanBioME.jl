module OceanBioME

<<<<<<< HEAD
export LOBSTER, NPZ, Light, Boundaries, Particles, Setup, BoxModel, SLatissima, update_timestep!, Budget
=======
# Biogeochemistry models
export LOBSTER, NutrientPhytoplanktonZooplanktonDetritus, PISCES
# Macroalgae models
export SLatissima
# Box model
export BoxModel, BoxModelGrid, SaveBoxModel, run!, set!
# Particles
export Particles
# Light models
export TwoBandPhotosyntheticallyActiveRatiation, update_PAR!
# Boundaries
export Boundaries, Sediments, GasExchange
# Utilities
export column_advection_timescale, column_diffusion_timescale, sinking_adveciton_timescale, Budget
# Positivity preservaiton utilities
export zero_negative_tracers!, error_on_neg!, warn_on_neg!, ScaleNegativeTracers
# Oceananigans extensions
export ColumnField, isacolumn
>>>>>>> 11b37806

@inline get_local_value(i, j, k, C) = size(C)[3] == 1 ? C[i, j, 1] : C[i, j, k] #for getting 2D field values

struct BoxModelGrid end

@inline maximum_sinking_velocity(bgc) = 0.0

include("Utils/Utils.jl")
include("Boundaries/Boundaries.jl")
include("Light/Light.jl")
include("Particles/Particles.jl")
include("BoxModel/boxmodel.jl")
include("Models/Models.jl")

using .Boundaries
using .Light
using .BoxModels
using .LOBSTERModel
using .NPZDModel

end<|MERGE_RESOLUTION|>--- conflicted
+++ resolved
@@ -1,8 +1,5 @@
 module OceanBioME
 
-<<<<<<< HEAD
-export LOBSTER, NPZ, Light, Boundaries, Particles, Setup, BoxModel, SLatissima, update_timestep!, Budget
-=======
 # Biogeochemistry models
 export LOBSTER, NutrientPhytoplanktonZooplanktonDetritus, PISCES
 # Macroalgae models
@@ -21,7 +18,6 @@
 export zero_negative_tracers!, error_on_neg!, warn_on_neg!, ScaleNegativeTracers
 # Oceananigans extensions
 export ColumnField, isacolumn
->>>>>>> 11b37806
 
 @inline get_local_value(i, j, k, C) = size(C)[3] == 1 ? C[i, j, 1] : C[i, j, k] #for getting 2D field values
 
