--- conflicted
+++ resolved
@@ -67,12 +67,7 @@
 
     simulation.callbacks[:intercept_tendencies] = Callback(intercept_tendencies!; callsite = TendencyCallsite(), parameters = intercepted_tendencies)
 
-<<<<<<< HEAD
     run!(simulation)
-=======
-    @test kelp_particles.parameters.tracked_fields == (NO₃ = :NO₃, PAR = :PAR, NH₄ = :NH₄, T = :T, S = :S, u = :u, v = :v, w = :w)
-    @test kelp_particles.parameters.coupled_fields == (NO₃ = :j_NO₃, NH₄ = :j_NH₄, DIC = :j_DIC, bPON = :νⁿ, bPOC = :νᶜ, O₂ = :j_OXY, DON = :eⁿ, DOC = :eᶜ)
->>>>>>> 01ef2a78
 
     # the model is changing the tracer tendencies
     @test any([any(intercepted_tendencies[tracer] .!= model.timestepper.Gⁿ[tracer]) for tracer in (:NO₃, :NH₄, :DIC, :DOC, :bPON, :bPOC)])
